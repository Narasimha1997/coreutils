--- conflicted
+++ resolved
@@ -12,12 +12,8 @@
 
 mod platform;
 
-<<<<<<< HEAD
-use clap::{App, Arg};
+use clap::{crate_version, App, Arg};
 use std::convert::TryFrom;
-=======
-use clap::{crate_version, App, Arg};
->>>>>>> 841b6894
 use std::env;
 use std::fs::File;
 use std::io::{stdin, BufRead, BufReader, BufWriter, Read, Write};
